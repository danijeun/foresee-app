--- conflicted
+++ resolved
@@ -1,9 +1,4 @@
-<<<<<<< HEAD
-import React, { useEffect, useRef, useState } from "react";
-import Footer from "../components/Footer";
-=======
 import React, { useEffect, useRef, useState, useCallback } from "react";
->>>>>>> bc593a8f
 
 const API_BASE_URL = "http://localhost:5000/api";
 
@@ -805,9 +800,6 @@
           </div>
         </div>
       )}
-
-      <Footer />
-
     </div>
   );
 }
