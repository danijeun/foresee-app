import React, { useState, useRef } from "react";

const API_BASE_URL = 'http://localhost:5000/api';

function Foresee() {
  const [file, setFile] = useState(null);
  const [uploading, setUploading] = useState(false);
  const [result, setResult] = useState(null);
  const [error, setError] = useState(null);
  const [dragActive, setDragActive] = useState(false);
  const fileInputRef = useRef(null);

  const handleDrag = (e) => {
    e.preventDefault();
    e.stopPropagation();
    if (e.type === "dragenter" || e.type === "dragover") {
      setDragActive(true);
    } else if (e.type === "dragleave") {
      setDragActive(false);
    }
  };

  const handleDrop = (e) => {
    e.preventDefault();
    e.stopPropagation();
    setDragActive(false);

    if (e.dataTransfer.files && e.dataTransfer.files[0]) {
      const droppedFile = e.dataTransfer.files[0];
      if (droppedFile.name.endsWith('.csv')) {
        setFile(droppedFile);
        setError(null);
      } else {
        setError('Please upload a CSV file');
      }
    }
  };

  const handleFileChange = (e) => {
    if (e.target.files && e.target.files[0]) {
      const selectedFile = e.target.files[0];
      if (selectedFile.name.endsWith('.csv')) {
        setFile(selectedFile);
        setError(null);
      } else {
        setError('Please upload a CSV file');
      }
    }
  };

  const handleUpload = async () => {
    if (!file) {
      setError('Please select a file first');
      return;
    }

    setUploading(true);
    setError(null);
    setResult(null);

    const formData = new FormData();
    formData.append('file', file);
    formData.append('workflow_name', `Analysis - ${file.name}`);

    try {
      const response = await fetch(`${API_BASE_URL}/upload`, {
        method: 'POST',
        body: formData,
      });

      const data = await response.json();

      if (response.ok) {
        setResult(data);
        setFile(null);
        if (fileInputRef.current) {
          fileInputRef.current.value = '';
        }
      } else {
        setError(data.error || 'Upload failed');
      }
    } catch (err) {
      setError(`Connection error: ${err.message}. Make sure the backend is running on port 5000.`);
      console.error('Upload error:', err);
    } finally {
      setUploading(false);
    }
  };

  return (
    <div className="font-poppin pt-48">
<<<<<<< HEAD

      {/* ✅ Upload Section */}
      <section className="w-full bg-[#EEEDE9] py-18" data-aos="fade-up">
        <div className="max-w-4xl mx-auto px-8">
          <h2 className="text-3xl font-bold mb-8 text-center text-black">
            Get Started with Your Analysis
          </h2>

=======

      {/* ✅ Upload Section */}
      <section className="w-full bg-[#EEEDE9] py-18" data-aos="fade-up">
        <div className="max-w-4xl mx-auto px-8">
          <h2 className="text-3xl font-bold mb-8 text-center text-black">
            Get Started with Your Analysis
          </h2>

>>>>>>> f7fe05f4
          <div
            className={`border-2 border-dashed rounded-xl p-8 bg-white transition-all ${
              dragActive ? 'border-blue-600 bg-blue-50' : 'border-gray-400'
            }`}
            onDragEnter={handleDrag}
            onDragLeave={handleDrag}
            onDragOver={handleDrag}
            onDrop={handleDrop}
          >
            <div className="flex flex-col items-center text-center space-y-6">

              <svg
                xmlns="http://www.w3.org/2000/svg"
                fill="none"
                viewBox="0 0 24 24"
                strokeWidth={1.5}
                stroke="currentColor"
                className={`w-20 h-20 ${dragActive ? 'text-blue-600' : 'text-gray-600'}`}
              >
                <path strokeLinecap="round" strokeLinejoin="round" d="M19.5 14.25v-2.625a3.375 3.375 0 0 0-3.375-3.375h-1.5A1.125 1.125 0 0 1 13.5 7.125v-1.5a3.375 3.375 0 0 0-3.375-3.375H8.25m6.75 12-3-3m0 0-3 3m3-3v6m-1.5-15H5.625c-.621 0-1.125.504-1.125 1.125v17.25c0 .621.504 1.125 1.125 1.125h12.75c.621 0 1.125-.504 1.125-1.125V11.25a9 9 0 0 0-9-9Z" />
              </svg>

              <div>
                <p className="text-lg font-semibold text-gray-800 mb-2">
                  Drag & drop your CSV file here
                </p>
                <p className="text-sm text-gray-600">or</p>
              </div>

              {file && (
                <div className="w-full max-w-md p-4 bg-gray-100 rounded-lg border border-gray-300">
                  <p className="text-sm font-semibold text-gray-800">Selected File:</p>
                  <p className="text-sm text-gray-700">{file.name}</p>
                  <p className="text-xs text-gray-500 mt-1">
                    Size: {(file.size / 1024 / 1024).toFixed(2)} MB
                  </p>
                </div>
              )}

              <div className="flex gap-4">
                <input
                  ref={fileInputRef}
                  type="file"
                  accept=".csv"
                  onChange={handleFileChange}
                  className="hidden"
                  id="file-upload"
                />

                <label htmlFor="file-upload">
                  <div className="px-8 py-3 bg-gray-800 text-white rounded-lg cursor-pointer hover:bg-gray-700 transition font-semibold">
                    Choose File
                  </div>
                </label>

                {file && (
                  <button
                    onClick={handleUpload}
                    disabled={uploading}
                    className="px-8 py-3 bg-blue-600 text-white rounded-lg hover:bg-blue-700 transition font-semibold disabled:opacity-50 disabled:cursor-not-allowed"
                  >
                    {uploading ? (
                      <span className="flex items-center gap-2">
                        <svg className="animate-spin h-5 w-5" xmlns="http://www.w3.org/2000/svg" fill="none" viewBox="0 0 24 24">
                          <circle className="opacity-25" cx="12" cy="12" r="10" stroke="currentColor" strokeWidth="4"></circle>
                          <path className="opacity-75" fill="currentColor" d="M4 12a8 8 0 018-8V0C5.373 0 0 5.373 0 12h4zm2 5.291A7.962 7.962 0 014 12H0c0 3.042 1.135 5.824 3 7.938l3-2.647z"></path>
                        </svg>
                        Uploading...
                      </span>
                    ) : (
                      'Upload & Analyze'
                    )}
                  </button>
                )}
              </div>
            </div>
          </div>

          {error && (
            <div className="mt-6 p-4 bg-red-100 border-l-4 border-red-500 text-red-700 rounded">
              <div className="flex items-center">
                <svg className="w-6 h-6 mr-2" fill="currentColor" viewBox="0 0 20 20">
                  <path fillRule="evenodd" d="M10 18a8 8 0 100-16 8 8 0 000 16zM8.707 7.293a1 1 0 00-1.414 1.414L8.586 10l-1.293 1.293a1 1 0 101.414 1.414L10 11.414l1.293 1.293a1 1 0 001.414-1.414L11.414 10l1.293-1.293a1 1 0 00-1.414-1.414L10 8.586 8.707 7.293z" clipRule="evenodd"/>
                </svg>
                <div>
                  <p className="font-semibold">Error</p>
                  <p className="text-sm">{error}</p>
                </div>
              </div>
            </div>
          )}
        </div>
      </section>

      {result && (
        <section className="w-full bg-[#D9D7D3] py-20" data-aos="fade-up">
          <div className="max-w-6xl mx-auto px-8">
            <div className="text-center mb-12">
              <div className="inline-flex items-center justify-center w-16 h-16 bg-green-500 rounded-full mb-4">
                <svg className="w-10 h-10 text-white" fill="currentColor" viewBox="0 0 20 20">
                  <path fillRule="evenodd" d="M16.707 5.293a1 1 0 010 1.414l-8 8a1 1 0 01-1.414 0l-4-4a1 1 0 011.414-1.414L8 12.586l7.293-7.293a1 1 0 011.414 0z" clipRule="evenodd"/>
                </svg>
              </div>
              <h2 className="text-3xl font-bold text-black mb-2">Upload Successful!</h2>
              <p className="text-gray-700">Your data has been processed and loaded into Snowflake</p>
            </div>

            <div className="grid grid-cols-1 md:grid-cols-2 lg:grid-cols-4 gap-6 mb-12">
              <div className="bg-white rounded-xl p-6 shadow-lg">
                <div className="text-sm text-gray-600 mb-2">Workflow ID</div>
                <div className="font-mono text-xs text-gray-800 break-all">
                  {result.workflow.id}
                </div>
              </div>

              <div className="bg-white rounded-xl p-6 shadow-lg">
                <div className="text-sm text-gray-600 mb-2">Schema Name</div>
                <div className="font-mono text-xs text-gray-800 break-all">
                  {result.workflow.schema}
                </div>
              </div>

              <div className="bg-white rounded-xl p-6 shadow-lg">
                <div className="text-sm text-gray-600 mb-2">Rows Loaded</div>
                <div className="text-3xl font-bold text-blue-600">
                  {result.upload.rows_loaded.toLocaleString()}
                </div>
              </div>

              <div className="bg-white rounded-xl p-6 shadow-lg">
                <div className="text-sm text-gray-600 mb-2">File Size</div>
                <div className="text-3xl font-bold text-blue-600">
                  {result.upload.file_size_mb} MB
                </div>
              </div>
            </div>

            <div className="bg-white rounded-xl shadow-lg p-6">
              <h3 className="text-xl font-bold mb-4 text-black">Data Preview (First 5 Rows)</h3>
              <div className="overflow-x-auto">
                <table className="min-w-full text-sm">
                  <thead className="bg-gray-100">
                    <tr>
                      {result.preview.columns.map((col, idx) => (
                        <th key={idx} className="px-4 py-3 text-left font-semibold text-gray-700 border-b-2 border-gray-300">
                          {col}
                        </th>
                      ))}
                    </tr>
                  </thead>
                  <tbody>
                    {result.preview.data.map((row, rowIdx) => (
                      <tr key={rowIdx} className="border-b border-gray-200 hover:bg-gray-50 transition">
                        {row.map((cell, cellIdx) => (
                          <td key={cellIdx} className="px-4 py-3 text-gray-800">
                            {cell !== null ? cell.toString() : 'NULL'}
                          </td>
                        ))}
                      </tr>
                    ))}
                  </tbody>
                </table>
              </div>

              <div className="mt-6 p-4 bg-blue-50 border-l-4 border-blue-500 rounded">
                <p className="text-sm text-gray-700">
                  <strong>Next Steps:</strong> Your data is now ready for analysis. The workflow has been created
                  and your CSV data is stored in Snowflake table <code className="bg-gray-200 px-2 py-1 rounded font-mono text-xs">{result.upload.table_name}</code>.
                </p>
              </div>
            </div>
          </div>
        </section>
      )}

    </div>
  );
}
export default Foresee;<|MERGE_RESOLUTION|>--- conflicted
+++ resolved
@@ -1,6 +1,6 @@
-import React, { useState, useRef } from "react";
-
-const API_BASE_URL = 'http://localhost:5000/api';
+import React, { useEffect, useRef, useState } from "react";
+
+const API_BASE_URL = "http://localhost:5000/api";
 
 function Foresee() {
   const [file, setFile] = useState(null);
@@ -10,28 +10,85 @@
   const [dragActive, setDragActive] = useState(false);
   const fileInputRef = useRef(null);
 
+  // ✅ STAGES: upload → loading → fadingOut → success
+  const [stage, setStage] = useState("upload");
+
+  // ✅ Success header swap + modal
+  const [showSuccessHeader, setShowSuccessHeader] = useState(true);
+  const [successHeaderFading, setSuccessHeaderFading] = useState(false);
+  const [stageAfterSuccess, setStageAfterSuccess] = useState(false); // show target buttons
+  const [showModal, setShowModal] = useState(false);
+
+  // Rotating loading messages
+  const loadingMessages = [
+    "Loading your data...",
+    "Preparing for analysis...",
+    "Sit back and relax...",
+    "Identifying target variable...",
+    "Generating insights...",
+    "Almost there, your prediction is on the way!",
+  ];
+
+  const [activeMsgIdx, setActiveMsgIdx] = useState(0);
+  const [prevMsgIdx, setPrevMsgIdx] = useState(null);
+  const MESSAGE_FADE_TIME = 250; // 0.25s fade
+
+  // ✅ Fixed non-overlapping fade logic for loading messages
+  useEffect(() => {
+    if (stage !== "loading") return;
+
+    const interval = setInterval(() => {
+      setPrevMsgIdx(activeMsgIdx); // start fade-out of current
+
+      setTimeout(() => {
+        setActiveMsgIdx((cur) =>
+          cur < loadingMessages.length - 1 ? cur + 1 : cur
+        );
+        setPrevMsgIdx(null); // remove old message completely
+      }, MESSAGE_FADE_TIME);
+    }, 2000);
+
+    return () => clearInterval(interval);
+    // eslint-disable-next-line react-hooks/exhaustive-deps
+  }, [stage, activeMsgIdx]);
+
+  // ✅ When entering success: wait 2s, fade out header, then show target buttons
+  useEffect(() => {
+    if (stage === "success") {
+      const startFade = setTimeout(() => {
+        setSuccessHeaderFading(true); // apply fade-out class
+      }, 2000); // show for 2s
+
+      const swapToTargets = setTimeout(() => {
+        setShowSuccessHeader(false);  // unmount header
+        setStageAfterSuccess(true);   // show target selection
+      }, 2000 + 400); // 400ms matches .fade-out duration below
+
+      return () => {
+        clearTimeout(startFade);
+        clearTimeout(swapToTargets);
+      };
+    }
+  }, [stage]);
+
   const handleDrag = (e) => {
     e.preventDefault();
     e.stopPropagation();
-    if (e.type === "dragenter" || e.type === "dragover") {
-      setDragActive(true);
-    } else if (e.type === "dragleave") {
-      setDragActive(false);
-    }
+    if (e.type === "dragenter" || e.type === "dragover") setDragActive(true);
+    else if (e.type === "dragleave") setDragActive(false);
   };
 
   const handleDrop = (e) => {
     e.preventDefault();
     e.stopPropagation();
     setDragActive(false);
-
     if (e.dataTransfer.files && e.dataTransfer.files[0]) {
       const droppedFile = e.dataTransfer.files[0];
-      if (droppedFile.name.endsWith('.csv')) {
+      if (droppedFile.name.endsWith(".csv")) {
         setFile(droppedFile);
         setError(null);
       } else {
-        setError('Please upload a CSV file');
+        setError("Please upload a CSV file");
       }
     }
   };
@@ -39,32 +96,35 @@
   const handleFileChange = (e) => {
     if (e.target.files && e.target.files[0]) {
       const selectedFile = e.target.files[0];
-      if (selectedFile.name.endsWith('.csv')) {
+      if (selectedFile.name.endsWith(".csv")) {
         setFile(selectedFile);
         setError(null);
       } else {
-        setError('Please upload a CSV file');
+        setError("Please upload a CSV file");
       }
     }
   };
 
   const handleUpload = async () => {
     if (!file) {
-      setError('Please select a file first');
+      setError("Please select a file first");
       return;
     }
 
+    setStage("loading");
     setUploading(true);
     setError(null);
     setResult(null);
+    setActiveMsgIdx(0);
+    setPrevMsgIdx(null);
 
     const formData = new FormData();
-    formData.append('file', file);
-    formData.append('workflow_name', `Analysis - ${file.name}`);
+    formData.append("file", file);
+    formData.append("workflow_name", `Analysis - ${file.name}`);
 
     try {
       const response = await fetch(`${API_BASE_URL}/upload`, {
-        method: 'POST',
+        method: "POST",
         body: formData,
       });
 
@@ -73,15 +133,31 @@
       if (response.ok) {
         setResult(data);
         setFile(null);
-        if (fileInputRef.current) {
-          fileInputRef.current.value = '';
-        }
+        if (fileInputRef.current) fileInputRef.current.value = "";
+
+        // ✅ Fade out the upload section first, then show success
+        setStage("fadingOut");
+        setTimeout(() => {
+          // Reset success header states each time we arrive here
+          setShowSuccessHeader(true);
+          setSuccessHeaderFading(false);
+          setStageAfterSuccess(false);
+          setStage("success");
+        }, 500); // 0.5s fadeOut you chose
       } else {
-        setError(data.error || 'Upload failed');
+        setError(data.error || "Upload failed");
+        setStage("upload");
+        setFile(null);
+        if (fileInputRef.current) fileInputRef.current.value = "";
       }
     } catch (err) {
-      setError(`Connection error: ${err.message}. Make sure the backend is running on port 5000.`);
-      console.error('Upload error:', err);
+      setError(
+        `Connection error: ${err.message}. Make sure the backend is running on port 5000.`
+      );
+      setStage("upload");
+      setFile(null);
+      if (fileInputRef.current) fileInputRef.current.value = "";
+      console.error("Upload error:", err);
     } finally {
       setUploading(false);
     }
@@ -89,132 +165,288 @@
 
   return (
     <div className="font-poppin pt-48">
-<<<<<<< HEAD
-
-      {/* ✅ Upload Section */}
-      <section className="w-full bg-[#EEEDE9] py-18" data-aos="fade-up">
-        <div className="max-w-4xl mx-auto px-8">
-          <h2 className="text-3xl font-bold mb-8 text-center text-black">
-            Get Started with Your Analysis
-          </h2>
-
-=======
-
-      {/* ✅ Upload Section */}
-      <section className="w-full bg-[#EEEDE9] py-18" data-aos="fade-up">
-        <div className="max-w-4xl mx-auto px-8">
-          <h2 className="text-3xl font-bold mb-8 text-center text-black">
-            Get Started with Your Analysis
-          </h2>
-
->>>>>>> f7fe05f4
-          <div
-            className={`border-2 border-dashed rounded-xl p-8 bg-white transition-all ${
-              dragActive ? 'border-blue-600 bg-blue-50' : 'border-gray-400'
-            }`}
-            onDragEnter={handleDrag}
-            onDragLeave={handleDrag}
-            onDragOver={handleDrag}
-            onDrop={handleDrop}
-          >
-            <div className="flex flex-col items-center text-center space-y-6">
-
-              <svg
-                xmlns="http://www.w3.org/2000/svg"
-                fill="none"
-                viewBox="0 0 24 24"
-                strokeWidth={1.5}
-                stroke="currentColor"
-                className={`w-20 h-20 ${dragActive ? 'text-blue-600' : 'text-gray-600'}`}
+      {/* ✅ Keyframes and classes */}
+      <style>{`
+        /* Message fade in */
+        @keyframes fadeInMessage {
+          0% { opacity: 0; transform: translateY(8px); }
+          100% { opacity: 1; transform: translateY(0); }
+        }
+
+        /* Message fade out */
+        @keyframes fadeOutMessage {
+          0% { opacity: 1; transform: translateY(0); }
+          100% { opacity: 0; transform: translateY(-8px); }
+        }
+
+        .msg-in { animation: fadeInMessage 0.25s ease forwards; }
+        .msg-out { animation: fadeOutMessage 0.25s ease forwards; }
+
+        /* Generic section fades */
+        @keyframes fadeInSoft {
+          0% { opacity: 0; transform: translateY(12px); }
+          100% { opacity: 1; transform: translateY(0); }
+        }
+        @keyframes fadeOutSoft {
+          0% { opacity: 1; transform: translateY(0); }
+          100% { opacity: 0; transform: translateY(-12px); }
+        }
+        .fade-in { animation: fadeInSoft 0.4s ease forwards; }
+        .fade-out { animation: fadeOutSoft 0.4s ease forwards; }
+      `}</style>
+
+      {/* ✅ Upload + Loading + FadingOut */}
+      {(stage === "upload" || stage === "loading" || stage === "fadingOut") && (
+        <section
+          className={`w-full bg-[#EEEDE9] py-18 transition-all duration-500 ${
+            stage === "fadingOut" ? "opacity-0 -translate-y-4" : "opacity-100 translate-y-0"
+          }`}
+        >
+          <div className="max-w-4xl mx-auto px-8">
+            <h2 className="text-3xl font-bold mb-8 text-center text-black">
+              Get Started with Your Analysis
+            </h2>
+            <div className="relative">
+              {/* Upload UI */}
+              <div
+                className={`transition-all duration-300 ${
+                  stage === "upload" ? "opacity-100" : "opacity-0 pointer-events-none"
+                }`}
               >
-                <path strokeLinecap="round" strokeLinejoin="round" d="M19.5 14.25v-2.625a3.375 3.375 0 0 0-3.375-3.375h-1.5A1.125 1.125 0 0 1 13.5 7.125v-1.5a3.375 3.375 0 0 0-3.375-3.375H8.25m6.75 12-3-3m0 0-3 3m3-3v6m-1.5-15H5.625c-.621 0-1.125.504-1.125 1.125v17.25c0 .621.504 1.125 1.125 1.125h12.75c.621 0 1.125-.504 1.125-1.125V11.25a9 9 0 0 0-9-9Z" />
-              </svg>
-
-              <div>
-                <p className="text-lg font-semibold text-gray-800 mb-2">
-                  Drag & drop your CSV file here
-                </p>
-                <p className="text-sm text-gray-600">or</p>
-              </div>
-
-              {file && (
-                <div className="w-full max-w-md p-4 bg-gray-100 rounded-lg border border-gray-300">
-                  <p className="text-sm font-semibold text-gray-800">Selected File:</p>
-                  <p className="text-sm text-gray-700">{file.name}</p>
-                  <p className="text-xs text-gray-500 mt-1">
-                    Size: {(file.size / 1024 / 1024).toFixed(2)} MB
-                  </p>
-                </div>
-              )}
-
-              <div className="flex gap-4">
-                <input
-                  ref={fileInputRef}
-                  type="file"
-                  accept=".csv"
-                  onChange={handleFileChange}
-                  className="hidden"
-                  id="file-upload"
-                />
-
-                <label htmlFor="file-upload">
-                  <div className="px-8 py-3 bg-gray-800 text-white rounded-lg cursor-pointer hover:bg-gray-700 transition font-semibold">
-                    Choose File
+                <div
+                  className={`border-2 border-dashed rounded-xl p-8 bg-white transition-all ${
+                    dragActive ? "border-blue-600 bg-blue-50" : "border-gray-400"
+                  }`}
+                  onDragEnter={handleDrag}
+                  onDragLeave={handleDrag}
+                  onDragOver={handleDrag}
+                  onDrop={handleDrop}
+                >
+                  <div className="flex flex-col items-center text-center space-y-6">
+                    <svg
+                      xmlns="http://www.w3.org/2000/svg"
+                      fill="none"
+                      viewBox="0 0 24 24"
+                      strokeWidth={1.5}
+                      stroke="currentColor"
+                      className={`w-20 h-20 ${
+                        dragActive ? "text-blue-600" : "text-gray-600"
+                      }`}
+                    >
+                      <path
+                        strokeLinecap="round"
+                        strokeLinejoin="round"
+                        d="M19.5 14.25v-2.625a3.375 3.375 0 0 0-3.375-3.375h-1.5A1.125 1.125 0 0 1 13.5 7.125v-1.5a3.375 3.375 0 0 0-3.375-3.375H8.25m6.75 12-3-3m0 0-3 3m3-3v6m-1.5-15H5.625c-.621 0-1.125.504-1.125 1.125v17.25c0 .621.504 1.125 1.125 1.125h12.75c.621 0 1.125-.504 1.125-1.125V11.25a9 9 0 0 0-9-9Z"
+                      />
+                    </svg>
+
+                    <div>
+                      <p className="text-lg font-semibold text-gray-800 mb-2">
+                        Drag & drop your CSV file here
+                      </p>
+                      <p className="text-sm text-gray-600">or</p>
+                    </div>
+
+                    {file && (
+                      <div className="w-full max-w-md p-4 bg-gray-100 rounded-lg border border-gray-300">
+                        <p className="text-sm font-semibold text-gray-800">
+                          Selected File:
+                        </p>
+                        <p className="text-sm text-gray-700">{file.name}</p>
+                        <p className="text-xs text-gray-500 mt-1">
+                          Size: {(file.size / 1024 / 1024).toFixed(2)} MB
+                        </p>
+                      </div>
+                    )}
+
+                    <div className="flex gap-4">
+                      <input
+                        ref={fileInputRef}
+                        type="file"
+                        accept=".csv"
+                        onChange={handleFileChange}
+                        className="hidden"
+                        id="file-upload"
+                      />
+
+                      <label htmlFor="file-upload">
+                        <div className="px-8 py-3 bg-gray-800 text-white rounded-lg cursor-pointer hover:bg-gray-700 transition font-semibold">
+                          Choose File
+                        </div>
+                      </label>
+
+                      {file && (
+                        <button
+                          onClick={handleUpload}
+                          disabled={uploading}
+                          className="px-8 py-3 bg-blue-600 text-white rounded-lg hover:bg-blue-700 transition font-semibold disabled:opacity-50 disabled:cursor-not-allowed"
+                        >
+                          {uploading ? (
+                            <span className="flex items-center gap-2">
+                              <svg
+                                className="animate-spin h-5 w-5"
+                                xmlns="http://www.w3.org/2000/svg"
+                                fill="none"
+                                viewBox="0 0 24 24"
+                              >
+                                <circle
+                                  className="opacity-25"
+                                  cx="12"
+                                  cy="12"
+                                  r="10"
+                                  stroke="currentColor"
+                                  strokeWidth="4"
+                                ></circle>
+                                <path
+                                  className="opacity-75"
+                                  fill="currentColor"
+                                  d="M4 12a8 8 0 018-8V0C5.373 0 0 5.373 0 12h4zm2 5.291A7.962 7.962 0 014 12H0c0 3.042 1.135 5.824 3 7.938l3-2.647z"
+                                ></path>
+                              </svg>
+                              Uploading...
+                            </span>
+                          ) : (
+                            "Upload & Analyze"
+                          )}
+                        </button>
+                      )}
+                    </div>
                   </div>
-                </label>
-
-                {file && (
-                  <button
-                    onClick={handleUpload}
-                    disabled={uploading}
-                    className="px-8 py-3 bg-blue-600 text-white rounded-lg hover:bg-blue-700 transition font-semibold disabled:opacity-50 disabled:cursor-not-allowed"
-                  >
-                    {uploading ? (
-                      <span className="flex items-center gap-2">
-                        <svg className="animate-spin h-5 w-5" xmlns="http://www.w3.org/2000/svg" fill="none" viewBox="0 0 24 24">
-                          <circle className="opacity-25" cx="12" cy="12" r="10" stroke="currentColor" strokeWidth="4"></circle>
-                          <path className="opacity-75" fill="currentColor" d="M4 12a8 8 0 018-8V0C5.373 0 0 5.373 0 12h4zm2 5.291A7.962 7.962 0 014 12H0c0 3.042 1.135 5.824 3 7.938l3-2.647z"></path>
-                        </svg>
-                        Uploading...
-                      </span>
-                    ) : (
-                      'Upload & Analyze'
-                    )}
-                  </button>
+                </div>
+
+                {error && (
+                  <div className="mt-6 p-4 bg-red-100 border-l-4 border-red-500 text-red-700 rounded">
+                    <div className="flex items-center">
+                      <svg
+                        className="w-6 h-6 mr-2"
+                        fill="currentColor"
+                        viewBox="0 0 20 20"
+                      >
+                        <path
+                          fillRule="evenodd"
+                          d="M10 18a8 8 0 100-16 8 8 0 000 16zM8.707 7.293a1 1 0 00-1.414 1.414L8.586 10l-1.293 1.293a1 1 0 101.414 1.414L10 11.414l1.293 1.293a1 1 0 001.414-1.414L11.414 10l1.293-1.293a1 1 0 00-1.414-1.414L10 8.586 8.707 7.293z"
+                          clipRule="evenodd"
+                        />
+                      </svg>
+                      <div>
+                        <p className="font-semibold">Error</p>
+                        <p className="text-sm">{error}</p>
+                      </div>
+                    </div>
+                  </div>
                 )}
+              </div>
+
+              {/* ✅ Loading Overlay */}
+              <div
+                className={`absolute inset-0 transition-opacity duration-300 flex items-center justify-center ${
+                  stage === "loading"
+                    ? "opacity-100"
+                    : "opacity-0 pointer-events-none"
+                }`}
+              >
+                <div className="w-full">
+                  <div className="flex flex-col items-center gap-6 py-16 bg-white rounded-xl border border-gray-200 shadow-sm">
+                    <svg
+                      className="animate-spin h-10 w-10 text-blue-600"
+                      xmlns="http://www.w3.org/2000/svg"
+                      fill="none"
+                      viewBox="0 0 24 24"
+                    >
+                      <circle
+                        className="opacity-25"
+                        cx="12"
+                        cy="12"
+                        r="10"
+                        stroke="currentColor"
+                        strokeWidth="4"
+                      ></circle>
+                      <path
+                        className="opacity-75"
+                        fill="currentColor"
+                        d="M4 12a8 8 0 018-8V0C5.373 0 0 5.373 0 12h4zm2 5.291A7.962 7.962 0 014 12H0c0 3.042 1.135 5.824 3 7.938l3-2.647z"
+                      ></path>
+                    </svg>
+
+                    {/* ✅ Non-overlapping messages */}
+                    <div className="relative flex items-center justify-center h-7 w-full">
+                      {prevMsgIdx !== null ? (
+                        <p className="msg-out text-gray-500 font-medium text-base text-center px-4">
+                          {loadingMessages[prevMsgIdx]}
+                        </p>
+                      ) : (
+                        <p className="msg-in text-gray-800 font-medium text-base text-center px-4">
+                          {loadingMessages[activeMsgIdx]}
+                        </p>
+                      )}
+                    </div>
+
+                    <p className="text-xs text-gray-500">
+                      Do not close this page while we process your file.
+                    </p>
+                  </div>
+                </div>
               </div>
             </div>
           </div>
-
-          {error && (
-            <div className="mt-6 p-4 bg-red-100 border-l-4 border-red-500 text-red-700 rounded">
-              <div className="flex items-center">
-                <svg className="w-6 h-6 mr-2" fill="currentColor" viewBox="0 0 20 20">
-                  <path fillRule="evenodd" d="M10 18a8 8 0 100-16 8 8 0 000 16zM8.707 7.293a1 1 0 00-1.414 1.414L8.586 10l-1.293 1.293a1 1 0 101.414 1.414L10 11.414l1.293 1.293a1 1 0 001.414-1.414L11.414 10l1.293-1.293a1 1 0 00-1.414-1.414L10 8.586 8.707 7.293z" clipRule="evenodd"/>
-                </svg>
-                <div>
-                  <p className="font-semibold">Error</p>
-                  <p className="text-sm">{error}</p>
-                </div>
-              </div>
-            </div>
-          )}
-        </div>
-      </section>
-
-      {result && (
-        <section className="w-full bg-[#D9D7D3] py-20" data-aos="fade-up">
+        </section>
+      )}
+
+      {/* ✅ Success Section */}
+      {stage === "success" && result && (
+        <section className="w-full bg-[#EEEDE9] py-0">
           <div className="max-w-6xl mx-auto px-8">
-            <div className="text-center mb-12">
-              <div className="inline-flex items-center justify-center w-16 h-16 bg-green-500 rounded-full mb-4">
-                <svg className="w-10 h-10 text-white" fill="currentColor" viewBox="0 0 20 20">
-                  <path fillRule="evenodd" d="M16.707 5.293a1 1 0 010 1.414l-8 8a1 1 0 01-1.414 0l-4-4a1 1 0 011.414-1.414L8 12.586l7.293-7.293a1 1 0 011.414 0z" clipRule="evenodd"/>
-                </svg>
-              </div>
-              <h2 className="text-3xl font-bold text-black mb-2">Upload Successful!</h2>
-              <p className="text-gray-700">Your data has been processed and loaded into Snowflake</p>
-            </div>
-
+            {/* ✅ Success header auto-fades out after 2s, then swaps to target selection */}
+            {showSuccessHeader && (
+              <div className={`text-center mb-12 ${successHeaderFading ? "fade-out" : "fade-in"}`}>
+                <div className="inline-flex items-center justify-center w-16 h-16 bg-green-500 rounded-full mb-4">
+                  <svg
+                    className="w-10 h-10 text-white"
+                    fill="currentColor"
+                    viewBox="0 0 20 20"
+                  >
+                    <path
+                      fillRule="evenodd"
+                      d="M16.707 5.293a1 1 0 010 1.414l-8 8a1 1 0 01-1.414 0l-4-4a1 1 0 011.414-1.414L8 12.586l7.293-7.293a1 1 0 011.414 0z"
+                      clipRule="evenodd"
+                    />
+                  </svg>
+                </div>
+                <h2 className="text-3xl font-bold text-black mb-2">
+                  Upload Successful!
+                </h2>
+                <p className="text-gray-700">
+                  Your data has been processed and loaded into Snowflake
+                </p>
+              </div>
+            )}
+
+            {!showSuccessHeader && stageAfterSuccess && (
+              <div className="text-center mb-12 fade-in">
+                <h2 className="text-2xl font-bold mb-6">
+                  Please select a prediction target
+                </h2>
+                <div className="flex flex-col sm:flex-row gap-4 justify-center">
+                  <button className="px-6 py-3 bg-blue-600 text-white rounded-lg">
+                    Option A
+                  </button>
+                  <button className="px-6 py-3 bg-blue-600 text-white rounded-lg">
+                    Option B
+                  </button>
+                  <button className="px-6 py-3 bg-blue-600 text-white rounded-lg">
+                    Option C
+                  </button>
+                  <button
+                    onClick={() => setShowModal(true)}
+                    className="px-6 py-3 bg-gray-700 text-white rounded-lg"
+                  >
+                    Other Options
+                  </button>
+                </div>
+              </div>
+            )}
+
+            {/* ✅ Your existing success details remain unchanged */}
             <div className="grid grid-cols-1 md:grid-cols-2 lg:grid-cols-4 gap-6 mb-12">
               <div className="bg-white rounded-xl p-6 shadow-lg">
                 <div className="text-sm text-gray-600 mb-2">Workflow ID</div>
@@ -246,13 +478,18 @@
             </div>
 
             <div className="bg-white rounded-xl shadow-lg p-6">
-              <h3 className="text-xl font-bold mb-4 text-black">Data Preview (First 5 Rows)</h3>
+              <h3 className="text-xl font-bold mb-4 text-black">
+                Data Preview (First 5 Rows)
+              </h3>
               <div className="overflow-x-auto">
                 <table className="min-w-full text-sm">
                   <thead className="bg-gray-100">
                     <tr>
                       {result.preview.columns.map((col, idx) => (
-                        <th key={idx} className="px-4 py-3 text-left font-semibold text-gray-700 border-b-2 border-gray-300">
+                        <th
+                          key={idx}
+                          className="px-4 py-3 text-left font-semibold text-gray-700 border-b-2 border-gray-300"
+                        >
                           {col}
                         </th>
                       ))}
@@ -260,10 +497,13 @@
                   </thead>
                   <tbody>
                     {result.preview.data.map((row, rowIdx) => (
-                      <tr key={rowIdx} className="border-b border-gray-200 hover:bg-gray-50 transition">
+                      <tr
+                        key={rowIdx}
+                        className="border-b border-gray-200 hover:bg-gray-50 transition"
+                      >
                         {row.map((cell, cellIdx) => (
                           <td key={cellIdx} className="px-4 py-3 text-gray-800">
-                            {cell !== null ? cell.toString() : 'NULL'}
+                            {cell !== null ? cell.toString() : "NULL"}
                           </td>
                         ))}
                       </tr>
@@ -274,8 +514,13 @@
 
               <div className="mt-6 p-4 bg-blue-50 border-l-4 border-blue-500 rounded">
                 <p className="text-sm text-gray-700">
-                  <strong>Next Steps:</strong> Your data is now ready for analysis. The workflow has been created
-                  and your CSV data is stored in Snowflake table <code className="bg-gray-200 px-2 py-1 rounded font-mono text-xs">{result.upload.table_name}</code>.
+                  <strong>Next Steps:</strong> Your data is now ready for
+                  analysis. The workflow has been created and your CSV data is
+                  stored in Snowflake table{" "}
+                  <code className="bg-gray-200 px-2 py-1 rounded font-mono text-xs">
+                    {result.upload.table_name}
+                  </code>
+                  .
                 </p>
               </div>
             </div>
@@ -283,7 +528,28 @@
         </section>
       )}
 
+      {/* ✅ Modal for Other Options */}
+      {showModal && (
+        <div className="fixed inset-0 bg-black bg-opacity-50 flex items-center justify-center z-50">
+          <div className="bg-white p-6 rounded-lg w-80 text-center shadow-lg">
+            <h3 className="text-lg font-semibold mb-4">Select Another Target</h3>
+            <ul className="space-y-2 mb-6 text-left">
+              <li className="py-2 px-4 bg-gray-100 rounded cursor-pointer">Target 4</li>
+              <li className="py-2 px-4 bg-gray-100 rounded cursor-pointer">Target 5</li>
+              <li className="py-2 px-4 bg-gray-100 rounded cursor-pointer">Target 6</li>
+              <li className="py-2 px-4 bg-gray-100 rounded cursor-pointer">Target 7</li>
+            </ul>
+            <button
+              onClick={() => setShowModal(false)}
+              className="px-4 py-2 bg-gray-700 text-white rounded"
+            >
+              Close
+            </button>
+          </div>
+        </div>
+      )}
     </div>
   );
 }
+
 export default Foresee;